/**
 * Contains all routes
 */

const constants = require('../app-constants')

module.exports = {
  '/groups': {
    get: {
      controller: 'GroupController',
      method: 'searchGroups',
      auth: 'jwt',
      access: [constants.UserRoles.Admin, constants.UserRoles.User],
      scopes: ['read:groups', 'write:groups', 'all:groups']
    },
    post: {
      controller: 'GroupController',
      method: 'createGroup',
      auth: 'jwt',
      access: [constants.UserRoles.Admin],
      scopes: ['write:groups', 'all:groups']
    }
  },
  '/groups/:groupId': {
    get: {
      controller: 'GroupController',
      method: 'getGroup',
      auth: 'jwt',
      access: [constants.UserRoles.Admin, constants.UserRoles.User],
      scopes: ['read:groups', 'write:groups', 'all:groups']
    },
    put: {
      controller: 'GroupController',
      method: 'updateGroup',
      auth: 'jwt',
      access: [constants.UserRoles.Admin],
      scopes: ['write:groups', 'all:groups']
    },
    delete: {
      controller: 'GroupController',
      method: 'deleteGroup',
      auth: 'jwt',
      access: [constants.UserRoles.Admin],
      scopes: ['write:groups', 'all:groups']
    }
  },
  '/groups/oldId/:oldId': {
    get: {
      controller: 'GroupController',
      method: 'getGroupByOldId',
      auth: 'jwt',
      access: [constants.UserRoles.Admin, constants.UserRoles.User],
      scopes: ['read:groups', 'write:groups', 'all:groups']
    }
  },
  '/groups/:groupId/members': {
    get: {
      controller: 'GroupMembershipController',
      method: 'getGroupMembers',
      auth: 'jwt',
      access: [constants.UserRoles.Admin, constants.UserRoles.User],
      scopes: ['read:groups', 'write:groups', 'all:groups']
    },
    post: {
      controller: 'GroupMembershipController',
      method: 'addGroupMember',
      auth: 'jwt',
      access: [constants.UserRoles.Admin, constants.UserRoles.User],
      scopes: ['write:groups', 'all:groups']
    }
  },
  '/groups/:groupId/members/:memberId': {
    get: {
      controller: 'GroupMembershipController',
      method: 'getGroupMember',
      auth: 'jwt',
      access: [constants.UserRoles.Admin, constants.UserRoles.User],
      scopes: ['read:groups', 'write:groups', 'all:groups']
    },
    delete: {
      controller: 'GroupMembershipController',
      method: 'deleteGroupMember',
      auth: 'jwt',
      access: [constants.UserRoles.Admin, constants.UserRoles.User],
      scopes: ['write:groups', 'all:groups']
    }
  },
  '/groups/:groupId/membersCount': {
    get: {
      controller: 'GroupMembershipController',
      method: 'getGroupMembersCount'
    }
  },
<<<<<<< HEAD
  '/groups/securityGroups': {
    post: {
      controller: 'GroupController',
      method: 'createSecurityGroup',
      auth: 'jwt',
      access: [constants.UserRoles.Admin],
      scopes: ['write:groups', 'all:groups']
=======
  '/health': {
    get: {
      controller: 'HealthController',
      method: 'checkHealth'
>>>>>>> ecb4b875
    }
  }
}<|MERGE_RESOLUTION|>--- conflicted
+++ resolved
@@ -91,7 +91,6 @@
       method: 'getGroupMembersCount'
     }
   },
-<<<<<<< HEAD
   '/groups/securityGroups': {
     post: {
       controller: 'GroupController',
@@ -99,12 +98,12 @@
       auth: 'jwt',
       access: [constants.UserRoles.Admin],
       scopes: ['write:groups', 'all:groups']
-=======
+    }
+  }.
   '/health': {
     get: {
       controller: 'HealthController',
       method: 'checkHealth'
->>>>>>> ecb4b875
     }
   }
 }